> This file contains all changes that have not been released yet.
>
> Keep in mind the changelog is addressed to **users** and should be
> understandable by them.

### Enhancements

> Users must be able to say: “Nice enhancement, I'm eager to test it”

<<<<<<< HEAD
- [SDN Controller] Allow private network creation on bond and VLAN (PR [#4682](https://github.com/vatesfr/xen-orchestra/pull/4682))
- [Proxy] Ability to backup VMs via registered proxy [#4254](https://github.com/vatesfr/xen-orchestra/issues/4254) (PR [#4495](https://github.com/vatesfr/xen-orchestra/pull/4495))

=======
>>>>>>> e3532612
### Bug fixes

> Users must be able to say: “I had this issue, happy to know it's fixed”

### Released packages

> Packages will be released in the order they are here, therefore, they should
> be listed by inverse order of dependency.
>
> Rule of thumb: add packages on top.

- xo-server v5.55.0
- xo-web v5.55.0<|MERGE_RESOLUTION|>--- conflicted
+++ resolved
@@ -7,12 +7,8 @@
 
 > Users must be able to say: “Nice enhancement, I'm eager to test it”
 
-<<<<<<< HEAD
-- [SDN Controller] Allow private network creation on bond and VLAN (PR [#4682](https://github.com/vatesfr/xen-orchestra/pull/4682))
 - [Proxy] Ability to backup VMs via registered proxy [#4254](https://github.com/vatesfr/xen-orchestra/issues/4254) (PR [#4495](https://github.com/vatesfr/xen-orchestra/pull/4495))
 
-=======
->>>>>>> e3532612
 ### Bug fixes
 
 > Users must be able to say: “I had this issue, happy to know it's fixed”
