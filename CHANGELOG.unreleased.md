> This file contains all changes that have not been released yet.
>
> Keep in mind the changelog is addressed to **users** and should be
> understandable by them.

### Enhancements

> Users must be able to say: “Nice enhancement, I'm eager to test it”

### Bug fixes

> Users must be able to say: “I had this issue, happy to know it's fixed”

<<<<<<< HEAD
- [VM/Snapshot export] Fix `Error: no available place in queue` on canceling an export via browser then starting a new one when the concurrency threshold is reached [#5535](https://github.com/vatesfr/xen-orchestra/issues/5535) (PR [#5538](https://github.com/vatesfr/xen-orchestra/pull/5538))
- [Servers] Hide pool's objects if its master is unreachable [#5475](https://github.com/vatesfr/xen-orchestra/issues/5475) (PR [#5526](https://github.com/vatesfr/xen-orchestra/pull/5526))
- [Host] Restart toolstack: fix `ECONNREFUSED` error (PR [#5553](https://github.com/vatesfr/xen-orchestra/pull/5553))
- [VM migration] Intra-pool: don't automatically select migration network if no default migration network is defined on the pool (PR [#5564](https://github.com/vatesfr/xen-orchestra/pull/5564))
- [New SR] Fix `lun.LUNid.trim is not a function` error [#5497](https://github.com/vatesfr/xen-orchestra/issues/5497) (PR [#5581](https://github.com/vatesfr/xen-orchestra/pull/5581))
- [Home/vm] Bulk intra pool migration: fix VM VDIs on a shared SR wrongly migrated to the default SR (PR [#3987](https://github.com/vatesfr/xen-orchestra/pull/3987))
- [Select] Display the option on multiple lines if needed (PR [#5580](https://github.com/vatesfr/xen-orchestra/pull/5580))
- [Backup] fix `resource temporarily unavailable` error (PR [#5612](https://github.com/vatesfr/xen-orchestra/pull/5612))

=======
>>>>>>> eab6eb8f
### Packages to release

> Packages will be released in the order they are here, therefore, they should
> be listed by inverse order of dependency.
>
> Rule of thumb: add packages on top.
>
> The format is the following: - `$packageName` `$version`
>
> Where `$version` is
>
> - patch: if the change is a bug fix or a simple code improvement
> - minor: if the change is a new feature
> - major: if the change breaks compatibility
>
> In case of conflict, the highest (lowest in previous list) `$version` wins.

- @xen-orchestra/async-map minor
- xo-server minor<|MERGE_RESOLUTION|>--- conflicted
+++ resolved
@@ -11,18 +11,8 @@
 
 > Users must be able to say: “I had this issue, happy to know it's fixed”
 
-<<<<<<< HEAD
-- [VM/Snapshot export] Fix `Error: no available place in queue` on canceling an export via browser then starting a new one when the concurrency threshold is reached [#5535](https://github.com/vatesfr/xen-orchestra/issues/5535) (PR [#5538](https://github.com/vatesfr/xen-orchestra/pull/5538))
-- [Servers] Hide pool's objects if its master is unreachable [#5475](https://github.com/vatesfr/xen-orchestra/issues/5475) (PR [#5526](https://github.com/vatesfr/xen-orchestra/pull/5526))
-- [Host] Restart toolstack: fix `ECONNREFUSED` error (PR [#5553](https://github.com/vatesfr/xen-orchestra/pull/5553))
-- [VM migration] Intra-pool: don't automatically select migration network if no default migration network is defined on the pool (PR [#5564](https://github.com/vatesfr/xen-orchestra/pull/5564))
-- [New SR] Fix `lun.LUNid.trim is not a function` error [#5497](https://github.com/vatesfr/xen-orchestra/issues/5497) (PR [#5581](https://github.com/vatesfr/xen-orchestra/pull/5581))
-- [Home/vm] Bulk intra pool migration: fix VM VDIs on a shared SR wrongly migrated to the default SR (PR [#3987](https://github.com/vatesfr/xen-orchestra/pull/3987))
-- [Select] Display the option on multiple lines if needed (PR [#5580](https://github.com/vatesfr/xen-orchestra/pull/5580))
 - [Backup] fix `resource temporarily unavailable` error (PR [#5612](https://github.com/vatesfr/xen-orchestra/pull/5612))
 
-=======
->>>>>>> eab6eb8f
 ### Packages to release
 
 > Packages will be released in the order they are here, therefore, they should
@@ -41,4 +31,5 @@
 > In case of conflict, the highest (lowest in previous list) `$version` wins.
 
 - @xen-orchestra/async-map minor
+- @xen-orchestra/fs patch
 - xo-server minor