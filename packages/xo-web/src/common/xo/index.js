--- conflicted
+++ resolved
@@ -2293,7 +2293,6 @@
     subscribeRemotes.forceRefresh
   )
 
-<<<<<<< HEAD
 export const editRemote = (remote, { name, options, proxy, url }) =>
   _call('remote.set', {
     id: resolveId(remote),
@@ -2302,11 +2301,7 @@
     proxy: resolveId(proxy),
     url,
   })::tap(() => {
-=======
-export const editRemote = (remote, { name, url, options }) =>
-  _call('remote.set', resolveIds({ remote, name, url, options }))::tap(() => {
     subscribeRemotes.forceRefresh()
->>>>>>> e3532612
     testRemote(remote).catch(noop)
   })
 
@@ -3037,7 +3032,8 @@
   _call('xoa.supportTunnel.getState')
 )
 
-<<<<<<< HEAD
+export const getApplianceInfo = () => _call('xoa.getApplianceInfo')
+
 // Proxy --------------------------------------------------------------------
 
 export const deployProxyAppliance = sr =>
@@ -3087,7 +3083,4 @@
       </span>,
       _('proxyTestSuccessMessage')
     )
-  )
-=======
-export const getApplianceInfo = () => _call('xoa.getApplianceInfo')
->>>>>>> e3532612
+  )