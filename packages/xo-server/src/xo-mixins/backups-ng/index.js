--- conflicted
+++ resolved
@@ -11,13 +11,10 @@
 import { type Readable, PassThrough } from 'stream'
 import { AssertionError } from 'assert'
 import { basename, dirname } from 'path'
-<<<<<<< HEAD
+import { decorateWith } from '@vates/decorate-with'
 import { extractIdsFromSimplePattern } from '@xen-orchestra/backups/extractIdsFromSimplePattern'
 import { formatDateTime } from '@xen-orchestra/xapi'
 import { getOldEntries } from '@xen-orchestra/backups/getOldEntries'
-=======
-import { decorateWith } from '@vates/decorate-with'
->>>>>>> f74ecc53
 import { isValidXva } from '@xen-orchestra/backups/isValidXva'
 import { parseDuration } from '@vates/parse-duration'
 import {
