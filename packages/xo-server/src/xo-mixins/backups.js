import asyncMap from '@xen-orchestra/async-map'
import createLogger from '@xen-orchestra/log'
import deferrable from 'golike-defer'
import execa from 'execa'
import splitLines from 'split-lines'
import { CancelToken, fromEvent, ignoreErrors } from 'promise-toolbox'
import { createParser as createPairsParser } from 'parse-pairs'
import { createReadStream, readdir, stat } from 'fs'
import { decorateWith } from '@vates/decorate-with'
import { satisfies as versionSatisfies } from 'semver'
import { utcFormat } from 'd3-time-format'
import { basename, dirname } from 'path'
import { escapeRegExp, filter, find, includes, once, range, sortBy } from 'lodash'
import { chainVhd, createSyntheticStream as createVhdReadStream, mergeVhd } from 'vhd-lib'

import createSizeStream from '../size-stream'
import xapiObjectToXo from '../xapi-object-to-xo'
import { debounceWithKey } from '../_pDebounceWithKey'
import { lvs, pvs } from '../lvm'
import {
  forEach,
  getFirstPropertyName,
  mapFilter,
  mapToArray,
  pFinally,
  pFromCallback,
  pSettle,
  resolveSubpath,
  safeDateFormat,
  safeDateParse,
  tmpDir,
} from '../utils'

// ===================================================================

const DEBOUNCE_DELAY = 10e3
const DELTA_BACKUP_EXT = '.json'
const DELTA_BACKUP_EXT_LENGTH = DELTA_BACKUP_EXT.length
const TAG_SOURCE_VM = 'xo:source_vm'
const TAG_EXPORT_TIME = 'xo:export_time'

const shortDate = utcFormat('%Y-%m-%d')
const log = createLogger('xo:xo-mixins:backups')

// Test if a file is a vdi backup. (full or delta)
const isVdiBackup = name => /^\d+T\d+Z_(?:full|delta)\.vhd$/.test(name)

// Test if a file is a delta/full vdi backup.
const isDeltaVdiBackup = name => /^\d+T\d+Z_delta\.vhd$/.test(name)
const isFullVdiBackup = name => /^\d+T\d+Z_full\.vhd$/.test(name)

const toTimestamp = date => date && Math.round(date.getTime() / 1000)

const parseVmBackupPath = name => {
  const base = basename(name)
  let baseMatches

  baseMatches = /^([^_]+)_([^_]+)_(.+)\.xva$/.exec(base)
  if (baseMatches) {
    return {
      datetime: toTimestamp(safeDateParse(baseMatches[1])),
      id: name,
      name: baseMatches[3],
      tag: baseMatches[2],
      type: 'xva',
    }
  }

  let dirMatches
  if (
    (baseMatches = /^([^_]+)_(.+)\.json$/.exec(base)) &&
    (dirMatches = /^vm_delta_([^_]+)_(.+)$/.exec(basename(dirname(name))))
  ) {
    return {
      datetime: toTimestamp(safeDateParse(baseMatches[1])),
      id: name,
      name: baseMatches[2],
      tag: dirMatches[1],
      type: 'delta',
      uuid: dirMatches[2],
    }
  }

  throw new Error('invalid VM backup filename')
}

// Get the timestamp of a vdi backup. (full or delta)
const getVdiTimestamp = name => {
  const arr = /^(\d+T\d+Z)_(?:full|delta)\.vhd$/.exec(name)
  return arr[1]
}

const getDeltaBackupNameWithoutExt = name => name.slice(0, -DELTA_BACKUP_EXT_LENGTH)
const isDeltaBackup = name => name.endsWith(DELTA_BACKUP_EXT)

// -------------------------------------------------------------------

const listPartitions = (() => {
  const IGNORED = {}
  forEach(
    [
      // https://github.com/jhermsmeier/node-mbr/blob/master/lib/partition.js#L38
      0x05,
      0x0f,
      0x85,
      0x15,
      0x91,
      0x9b,
      0x5e,
      0x5f,
      0xcf,
      0xd5,
      0xc5,

      0x82, // swap
    ],
    type => {
      IGNORED[type] = true
    }
  )

  const TYPES = {
    0x7: 'NTFS',
    0x83: 'linux',
    0xc: 'FAT',
  }

  const parseLine = createPairsParser({
    keyTransform: key => (key === 'UUID' ? 'id' : key.toLowerCase()),
    valueTransform: (value, key) =>
      key === 'start' || key === 'size' ? +value : key === 'type' ? TYPES[+value] || value : value,
  })

  return device =>
    execa('partx', ['--bytes', '--output=NR,START,SIZE,NAME,UUID,TYPE', '--pairs', device.path]).then(({ stdout }) =>
      mapFilter(splitLines(stdout), line => {
        const partition = parseLine(line)
        const { type } = partition
        if (type != null && !IGNORED[+type]) {
          return partition
        }
      })
    )
})()

// handle LVM logical volumes automatically
const listPartitions2 = device =>
  listPartitions(device).then(partitions => {
    const partitions2 = []
    const promises = []
    forEach(partitions, partition => {
      if (+partition.type === 0x8e) {
        promises.push(
          mountLvmPv(device, partition).then(device => {
            const promise = listLvmLvs(device).then(lvs => {
              forEach(lvs, lv => {
                partitions2.push({
                  name: lv.lv_name,
                  size: +lv.lv_size,
                  id: `${partition.id}/${lv.vg_name}/${lv.lv_name}`,
                })
              })
            })
            promise::pFinally(device.unmount)
            return promise
          })
        )
      } else {
        partitions2.push(partition)
      }
    })
    return Promise.all(promises).then(() => partitions2)
  })

const mountPartition = (device, partitionId) =>
  Promise.all([partitionId != null && listPartitions(device), tmpDir()]).then(([partitions, path]) => {
    const options = ['loop', 'ro']

    if (partitions) {
      const partition = find(partitions, { id: partitionId })

      const { start } = partition
      if (start != null) {
        options.push(`offset=${start * 512}`)
      }
    }

    const mount = options =>
      execa('mount', [`--options=${options.join(',')}`, `--source=${device.path}`, `--target=${path}`])

    // `norecovery` option is used for ext3/ext4/xfs, if it fails it
    // might be another fs, try without
    return mount([...options, 'norecovery'])
      .catch(() => mount(options))
      .then(
        () => ({
          path,
          unmount: once(() => execa('umount', ['--lazy', path])),
        }),
        error => {
          log.error(error)

          throw error
        }
      )
  })

// handle LVM logical volumes automatically
const mountPartition2 = (device, partitionId) => {
  if (partitionId == null || !includes(partitionId, '/')) {
    return mountPartition(device, partitionId)
  }

  const [pvId, vgName, lvName] = partitionId.split('/')

  return listPartitions(device)
    .then(partitions => find(partitions, { id: pvId }))
    .then(pvId => mountLvmPv(device, pvId))
    .then(device1 =>
      execa('vgchange', ['-ay', vgName])
        .then(() => lvs(['lv_name', 'lv_path'], vgName).then(lvs => find(lvs, { lv_name: lvName }).lv_path))
        .then(path =>
          mountPartition({ path }).then(device2 => ({
            ...device2,
            unmount: () => device2.unmount().then(device1.unmount),
          }))
        )
        .catch(error =>
          device1.unmount().then(() => {
            throw error
          })
        )
    )
}

// -------------------------------------------------------------------

const listLvmLvs = device =>
  pvs(['lv_name', 'lv_path', 'lv_size', 'vg_name'], device.path).then(pvs => filter(pvs, 'lv_name'))

const mountLvmPv = (device, partition) => {
  const args = []
  if (partition) {
    args.push('-o', partition.start * 512)
  }
  args.push('--show', '-f', device.path)

  return execa('losetup', args).then(({ stdout }) => {
    const path = stdout.trim()
    return {
      path,
      unmount: once(() =>
        Promise.all([
          execa('losetup', ['-d', path]),
          pvs('vg_name', path).then(vgNames => execa('vgchange', ['-an', ...vgNames])),
        ])
      ),
    }
  })
}

// ===================================================================

export default class {
  constructor(xo) {
    this._xo = xo
  }

  @decorateWith(debounceWithKey, DEBOUNCE_DELAY, function keyFn(remoteId) {
    return [this, remoteId]
  })
  async listRemoteBackups(remoteId) {
    const handler = await this._xo.getRemoteHandler(remoteId)

    // List backups. (No delta)
    const backupFilter = file => file.endsWith('.xva')

    const files = await handler.list('.')
    const backups = filter(files, backupFilter)

    // List delta backups.
    const deltaDirs = filter(files, file => file.startsWith('vm_delta_'))

    for (const deltaDir of deltaDirs) {
      const files = await handler.list(deltaDir)
      const deltaBackups = filter(files, isDeltaBackup)

      backups.push(
        ...mapToArray(deltaBackups, deltaBackup => {
          return `${deltaDir}/${getDeltaBackupNameWithoutExt(deltaBackup)}`
        })
      )
    }

    return backups
  }

  @decorateWith(debounceWithKey, DEBOUNCE_DELAY, function keyFn(remoteId) {
    return [this, remoteId]
  })
  async listVmBackups(remoteId) {
    const handler = await this._xo.getRemoteHandler(remoteId)

    const backups = []

    await asyncMap(handler.list('.'), entry => {
      if (entry.endsWith('.xva')) {
        backups.push(parseVmBackupPath(entry))
      } else if (entry.startsWith('vm_delta_')) {
        return handler.list(entry).then(children =>
          asyncMap(children, child => {
            if (child.endsWith('.json')) {
              const path = `${entry}/${child}`

              const record = parseVmBackupPath(path)
              backups.push(record)

              return handler.readFile(path).then(data => {
                record.disks = mapToArray(JSON.parse(data).vdis, vdi => ({
                  id: `${entry}/${vdi.xoPath}`,
                  name: vdi.name_label,
                  uuid: vdi.uuid,
                }))
              })
            }
          })
        )
      }
    })::ignoreErrors()

    return backups
  }

  async importVmBackup(remoteId, file, sr) {
    const handler = await this._xo.getRemoteHandler(remoteId)
    const stream = await handler.createReadStream(file)
    const xapi = this._xo.getXapi(sr)

    const vm = await xapi.importVm(stream, { srId: sr._xapiId })

    const { datetime } = parseVmBackupPath(file)
    await Promise.all([
      vm.add_tags('restored from backup'),
      xapi.editVm(vm.$id, {
        name_label: `${vm.name_label} (${shortDate(datetime * 1e3)})`,
      }),
    ])

    return xapiObjectToXo(vm).id
  }

  // -----------------------------------------------------------------

  @deferrable
  async deltaCopyVm($defer, srcVm, targetSr, force = false, retention = 1) {
    const transferStart = Date.now()
    const srcXapi = this._xo.getXapi(srcVm)
    const targetXapi = this._xo.getXapi(targetSr)

    // Get Xen objects from XO objects.
    const { uuid } = (srcVm = srcXapi.getObject(srcVm._xapiId))
    targetSr = targetXapi.getObject(targetSr._xapiId)

    // 1. Find the local base for this SR (if any).
    const TAG_LAST_BASE_DELTA = `xo:base_delta:${targetSr.uuid}`
    const localBaseUuid = (id => {
      if (id != null) {
        const base = srcXapi.getObject(id, null)
        return base && base.uuid
      }
    })(srcVm.other_config[TAG_LAST_BASE_DELTA])

    // 2. Copy.
    const { transferSize, vm: dstVm } = await (async () => {
      const { cancel, token } = CancelToken.source()
      const delta = await srcXapi.exportDeltaVm(token, srcVm.$id, localBaseUuid, {
        bypassVdiChainsCheck: force,
        snapshotNameLabel: `XO_DELTA_EXPORT: ${targetSr.name_label} (${targetSr.uuid})`,
      })
      $defer.onFailure(() => srcXapi.deleteVm(delta.vm.uuid))
      $defer.onFailure(cancel)

      const date = safeDateFormat(Date.now())
      delta.vm.name_label += ` (${date})`
      delta.vm.other_config[TAG_SOURCE_VM] = uuid
      delta.vm.other_config[TAG_EXPORT_TIME] = date
      delta.vm.tags = [...delta.vm.tags, 'Continuous Replication']

      let toRemove = filter(
        targetXapi.objects.all,
        obj => obj.$type === 'VM' && obj.other_config[TAG_SOURCE_VM] === uuid
      )
      const { length } = toRemove
      const deleteBase = length === 0 // old replications are not captured in toRemove
      const n = length - retention + 1 // take into account the future copy
      toRemove = n > 0 ? sortBy(toRemove, _ => _.other_config[TAG_EXPORT_TIME]).slice(0, n) : undefined

      const promise = targetXapi.importDeltaVm(delta, {
        deleteBase,
        srId: targetSr.$id,
      })

      // Once done, (asynchronously) remove the (now obsolete) local
      // base.
      if (localBaseUuid) {
        promise.then(() => srcXapi.deleteVm(localBaseUuid))::ignoreErrors()
      }

      if (toRemove !== undefined) {
        promise.then(() => asyncMap(toRemove, _ => targetXapi.deleteVm(_.$id)))::ignoreErrors()
      }

      // (Asynchronously) Identify snapshot as future base.
      promise.then(() => srcVm.update_other_config(TAG_LAST_BASE_DELTA, delta.vm.uuid))::ignoreErrors()

      return promise
    })()

    return {
      // 5. Return the identifier of the new XO VM object.
      id: xapiObjectToXo(dstVm).id,
      transferDuration: Date.now() - transferStart,
      transferSize,
    }
  }

  // -----------------------------------------------------------------

  // TODO: The other backup methods must use this function !
  // Prerequisite: The backups array must be ordered. (old to new backups)
  async _removeOldBackups(backups, handler, dir, n) {
    if (n <= 0) {
      return
    }

    const getPath = (file, dir) => (dir ? `${dir}/${file}` : file)

    await asyncMap(backups.slice(0, n), backup => handler.unlink(getPath(backup, dir)))
  }

  // -----------------------------------------------------------------

  async _listVdiBackups(handler, dir) {
    let files

    try {
      files = await handler.list(dir)
    } catch (error) {
      if (error.code === 'ENOENT') {
        files = []
      } else {
        throw error
      }
    }

    const backups = sortBy(filter(files, fileName => isVdiBackup(fileName)))
    let i

    // Avoid unstable state: No full vdi found to the beginning of array. (base)
    for (i = 0; i < backups.length && isDeltaVdiBackup(backups[i]); i++);
    await this._removeOldBackups(backups, handler, dir, i)

    return backups.slice(i)
  }

  // fix the parent UUID and filename in delta files after download from xapi or backup compression
  async _chainDeltaVdiBackups({ handler, dir }) {
    const backups = await this._listVdiBackups(handler, dir)
    for (let i = 1; i < backups.length; i++) {
      const childPath = dir + '/' + backups[i]
      await chainVhd(handler, dir + '/' + backups[i - 1], handler, childPath)
    }
  }

  async _mergeDeltaVdiBackups({ handler, dir, retention }) {
    const backups = await this._listVdiBackups(handler, dir)
    const i = backups.length - retention

    // No merge.
    if (i <= 0) {
      return
    }

    const timestamp = getVdiTimestamp(backups[i])
    const newFullBackup = `${dir}/${timestamp}_full.vhd`

    let j = i
    for (; j > 0 && isDeltaVdiBackup(backups[j]); j--);
    const fullBackupId = j

    // Remove old backups before the most recent full.
    await asyncMap(range(0, j), i => handler.unlink(`${dir}/${backups[i]}`))

    const parent = `${dir}/${backups[fullBackupId]}`

    let mergedDataSize = 0
    for (j = fullBackupId + 1; j <= i; j++) {
      const backup = `${dir}/${backups[j]}`

      try {
        mergedDataSize += await mergeVhd(handler, parent, handler, backup)
      } catch (error) {
        log.error('unable to use vhd-util', { error })
        throw error
      }

      await handler.unlink(backup)
    }

    // Rename the first old full backup to the new full backup.
    await handler.rename(parent, newFullBackup)

    return mergedDataSize
  }

  // -----------------------------------------------------------------

  async _listDeltaVmBackups(handler, dir) {
    const files = await handler.list(dir)
    return sortBy(filter(files, isDeltaBackup))
  }

  async _saveDeltaVdiBackup(xapi, { vdiParent, isFull, handler, stream, dir, retention }) {
    if (typeof stream === 'function') {
      stream = await stream()
    }

    const backupDirectory = `vdi_${vdiParent.uuid}`
    dir = `${dir}/${backupDirectory}`

    const date = safeDateFormat(new Date())

    // For old versions: remove old bases if exists.
    const bases = sortBy(
      filter(vdiParent.$snapshots, {
        name_label: 'XO_DELTA_BASE_VDI_SNAPSHOT',
      }),
      base => base.snapshot_time
    )
    forEach(bases, base => {
      xapi.deleteVdi(base.$id)::ignoreErrors()
    })

    // Export full or delta backup.
    const vdiFilename = `${date}_${isFull ? 'full' : 'delta'}.vhd`
    const backupFullPath = `${dir}/${vdiFilename}`

    const sizeStream = createSizeStream()

    try {
<<<<<<< HEAD
      await Promise.all([
        handler.outputStream(sizeStream, backupFullPath),
        stream.task,
      ])
=======
      const targetStream = await handler.createOutputStream(backupFullPath)

      stream.on('error', error => targetStream.emit('error', error))

      await Promise.all([fromEvent(stream.pipe(sizeStream).pipe(targetStream), 'finish'), stream.task])
>>>>>>> 26554211
    } catch (error) {
      // Remove new backup. (corrupt).
      await handler.unlink(backupFullPath)::ignoreErrors()

      throw error
    }

    return {
      // Returns relative path.
      path: `${backupDirectory}/${vdiFilename}`,
      size: sizeStream.size,
    }
  }

  async _removeOldDeltaVmBackups(xapi, { handler, dir, retention }) {
    const backups = await this._listDeltaVmBackups(handler, dir)
    const nOldBackups = backups.length - retention

    if (nOldBackups > 0) {
      await asyncMap(backups.slice(0, nOldBackups), backup =>
        // Remove json file.
        handler.unlink(`${dir}/${backup}`)
      )
    }
  }

  @deferrable
  async rollingDeltaVmBackup($defer, { vm, remoteId, tag, retention }) {
    const transferStart = Date.now()
    const handler = await this._xo.getRemoteHandler(remoteId)
    const xapi = this._xo.getXapi(vm)

    vm = xapi.getObject(vm._xapiId)

    // Get most recent base.
    const bases = sortBy(
      filter(vm.$snapshots, { name_label: `XO_DELTA_BASE_VM_SNAPSHOT_${tag}` }),
      base => base.snapshot_time
    )
    const baseVm = bases.pop()
    forEach(bases, base => {
      xapi.deleteVm(base.$id)::ignoreErrors()
    })

    // Check backup dirs.
    const dir = `vm_delta_${tag}_${vm.uuid}`
    const fullVdisRequired = []

    await Promise.all(
      mapToArray(vm.$VBDs, async vbd => {
        if (!vbd.VDI || vbd.type !== 'Disk') {
          return
        }

        const vdi = vbd.$VDI
        const backups = await this._listVdiBackups(handler, `${dir}/vdi_${vdi.uuid}`)

        // Force full if missing full.
        if (!find(backups, isFullVdiBackup)) {
          fullVdisRequired.push(vdi.$id)
        }
      })
    )

    // Export...
    const { cancel, token } = CancelToken.source()
    const delta = await xapi.exportDeltaVm(token, vm.$id, baseVm && baseVm.$id, {
      snapshotNameLabel: `XO_DELTA_BASE_VM_SNAPSHOT_${tag}`,
      fullVdisRequired,
      disableBaseTags: true,
    })
    $defer.onFailure(() => xapi.deleteVm(delta.vm.uuid))
    $defer.onFailure(cancel)

    // Save vdis.
    const vdiBackups = await pSettle(
      mapToArray(delta.vdis, async (vdi, key) => {
        const vdiParent = xapi.getObject(vdi.snapshot_of)

        return this._saveDeltaVdiBackup(xapi, {
          vdiParent,
          isFull: !baseVm || find(fullVdisRequired, id => vdiParent.$id === id),
          handler,
          stream: delta.streams[`${key}.vhd`],
          dir,
          retention,
        }).then(data => {
          delta.vdis[key] = {
            ...delta.vdis[key],
            xoPath: data.path,
          }

          return data
        })
      })
    )

    const fulFilledVdiBackups = []
    let error

    // One or many vdi backups have failed.
    for (const vdiBackup of vdiBackups) {
      if (vdiBackup.isFulfilled()) {
        fulFilledVdiBackups.push(vdiBackup)
      } else {
        error = vdiBackup.reason()
        log.error('Rejected backup:', { error })
      }
    }

    $defer.onFailure(() =>
      asyncMap(fulFilledVdiBackups, vdiBackup => handler.unlink(`${dir}/${vdiBackup.value()}`)::ignoreErrors())
    )

    if (error) {
      throw error
    }

    const date = safeDateFormat(new Date())
    const backupFormat = `${date}_${vm.name_label}`
    const infoPath = `${dir}/${backupFormat}${DELTA_BACKUP_EXT}`

    $defer.onFailure(() => handler.unlink(infoPath))

    // Write Metadata.
    await handler.outputFile(infoPath, JSON.stringify(delta, null, 2))

    let dataSize = 0
    let mergedDataSize = 0
    const mergeStart = Date.now()

    // Here we have a completed backup. We can merge old vdis.
    await Promise.all(
      mapToArray(vdiBackups, vdiBackup => {
        const backupName = vdiBackup.value().path
        const backupDirectory = backupName.slice(0, backupName.lastIndexOf('/'))
        const backupDir = `${dir}/${backupDirectory}`
        dataSize += vdiBackup.value().size

        return this._mergeDeltaVdiBackups({
          handler,
          dir: backupDir,
          retention,
        }).then(size => {
          this._chainDeltaVdiBackups({ handler, dir: backupDir })

          if (size !== undefined) {
            mergedDataSize += size
          }
        })
      })
    )

    const mergeDuration = Date.now() - mergeStart

    // Delete old backups.
    await this._removeOldDeltaVmBackups(xapi, { vm, handler, dir, retention })

    if (baseVm) {
      xapi.deleteVm(baseVm.$id)::ignoreErrors()
    }

    return {
      // Returns relative path.
      path: `${dir}/${backupFormat}`,
      mergeDuration: mergedDataSize !== 0 ? mergeDuration : undefined,
      mergeSize: mergedDataSize !== 0 ? mergedDataSize : undefined,
      transferDuration: Date.now() - transferStart - mergeDuration,
      transferSize: dataSize,
    }
  }

  async importDeltaVmBackup({ sr, remoteId, filePath, mapVdisSrs = {} }) {
    filePath = `${filePath}${DELTA_BACKUP_EXT}`
    const { datetime } = parseVmBackupPath(filePath)

    const handler = await this._xo.getRemoteHandler(remoteId)
    const xapi = this._xo.getXapi(sr || mapVdisSrs[getFirstPropertyName(mapVdisSrs)])

    const delta = JSON.parse(await handler.readFile(filePath))
    let vm
    const { version = '0.0.0' } = delta

    if (versionSatisfies(version, '^1')) {
      const basePath = dirname(filePath)
      const streams = (delta.streams = {})

      await Promise.all(
        mapToArray(delta.vdis, async (vdi, id) => {
          let path = `${basePath}/${vdi.xoPath}`
          try {
            await handler.getSize(path)
          } catch (error) {
            if (error == null || error.code !== 'ENOENT') {
              throw error
            }

            path = path.replace(/_delta\.vhd$/, '_full.vhd')
          }
          streams[`${id}.vhd`] = await createVhdReadStream(handler, path)
        })
      )

      delta.vm.name_label += ` (${shortDate(datetime * 1e3)})`
      delta.vm.tags.push('restored from backup')

      vm = (
        await xapi.importDeltaVm(delta, {
          disableStartAfterImport: false,
          srId: sr !== undefined && sr._xapiId,
          mapVdisSrs,
        })
      ).vm
    } else {
      throw new Error(`Unsupported delta backup version: ${version}`)
    }

    return xapiObjectToXo(vm).id
  }

  // -----------------------------------------------------------------

  async backupVm({ vm, remoteId, file, compress }) {
    const handler = await this._xo.getRemoteHandler(remoteId)
    return this._backupVm(vm, handler, file, { compress })
  }

  @deferrable
  async _backupVm($defer, vm, handler, file, { compress }) {
    $defer.onFailure.call(handler, 'unlink', file)

    const sourceStream = await this._xo.getXapi(vm).exportVm(vm._xapiId, {
      compress,
    })

    const sizeStream = createSizeStream()

    sourceStream.pipe(sizeStream)

    await Promise.all([sourceStream.task, handler.outputStream(sizeStream, file)])

    return {
      transferSize: sizeStream.size,
    }
  }

  async rollingBackupVm({ vm, remoteId, tag, retention, compress }) {
    const transferStart = Date.now()
    const handler = await this._xo.getRemoteHandler(remoteId)

    const files = await handler.list('.')

    const reg = new RegExp('^[^_]+_' + escapeRegExp(`${tag}_${vm.name_label}.xva`))
    const backups = sortBy(filter(files, fileName => reg.test(fileName)))

    const date = safeDateFormat(new Date())
    const file = `${date}_${tag}_${vm.name_label}.xva`

    const data = await this._backupVm(vm, handler, file, { compress })
    await this._removeOldBackups(backups, handler, undefined, backups.length - (retention - 1))
    data.transferDuration = Date.now() - transferStart

    return data
  }

  async rollingSnapshotVm(vm, tag, retention) {
    const xapi = this._xo.getXapi(vm)
    vm = xapi.getObject(vm._xapiId)

    xapi._assertHealthyVdiChains(vm)

    const reg = new RegExp('^rollingSnapshot_[^_]+_' + escapeRegExp(tag) + '_')
    const snapshots = sortBy(
      filter(vm.$snapshots, snapshot => reg.test(snapshot.name_label)),
      'name_label'
    )
    const date = safeDateFormat(new Date())

    await xapi.snapshotVm(vm.$id, `rollingSnapshot_${date}_${tag}_${vm.name_label}`)

    const promises = []
    for (let surplus = snapshots.length - (retention - 1); surplus > 0; surplus--) {
      const oldSnap = snapshots.shift()
      promises.push(xapi.deleteVm(oldSnap.uuid))
    }
    await Promise.all(promises)
  }

  _removeVms(xapi, vms) {
    return Promise.all(
      mapToArray(vms, vm =>
        // Do not consider a failure to delete an old copy as a fatal error.
        xapi.deleteVm(vm.$id)::ignoreErrors()
      )
    )
  }

  async rollingDrCopyVm({ vm, sr, tag, retention, deleteOldBackupsFirst }) {
    const transferStart = Date.now()
    tag = 'DR_' + tag
    const reg = new RegExp('^' + escapeRegExp(`${vm.name_label}_${tag}_`) + '[0-9]{8}T[0-9]{6}Z$')

    const targetXapi = this._xo.getXapi(sr)
    sr = targetXapi.getObject(sr._xapiId)
    const sourceXapi = this._xo.getXapi(vm)
    vm = sourceXapi.getObject(vm._xapiId)

    const vms = {}
    forEach(sr.$VDIs, vdi => {
      const vbds = vdi.$VBDs
      const vm = vbds && vbds[0] && vbds[0].$VM
      if (vm && reg.test(vm.name_label)) {
        vms[vm.$id] = vm
      }
    })

    let vmsToRemove = sortBy(vms, 'name_label')

    if (retention > 1) {
      vmsToRemove = vmsToRemove.slice(0, 1 - retention)
    }

    if (deleteOldBackupsFirst) {
      await this._removeVms(targetXapi, vmsToRemove)
    }

    const copyName = `${vm.name_label}_${tag}_${safeDateFormat(new Date())}`
    const data = await sourceXapi.remoteCopyVm(vm.$id, targetXapi, sr.$id, {
      nameLabel: copyName,
    })

    await Promise.all([
      data.vm.add_tags('Disaster Recovery'),
      data.vm.update_blocked_operations(
        'start',
        'Start operation for this vm is blocked, clone it if you want to use it.'
      ),
    ])

    if (!deleteOldBackupsFirst) {
      await this._removeVms(targetXapi, vmsToRemove)
    }

    return {
      transferDuration: Date.now() - transferStart,
      transferSize: data.size,
    }
  }

  // -----------------------------------------------------------------

  _mountVhd(remoteId, vhdPath) {
    return Promise.all([this._xo.getRemoteHandler(remoteId), tmpDir()]).then(([handler, mountDir]) => {
      if (!handler._getRealPath) {
        throw new Error(`this remote is not supported`)
      }

      const remotePath = handler._getRealPath()
      vhdPath = resolveSubpath(remotePath, vhdPath)

      return Promise.resolve()
        .then(() => {
          // TODO: remove when no longer necessary.
          //
          // Currently, the filenames of the VHD changes over time
          // (delta → full), but the JSON is not updated, therefore the
          // VHD path may need to be fixed.
          return vhdPath.endsWith('_delta.vhd')
            ? pFromCallback(cb => stat(vhdPath, cb)).then(
                () => vhdPath,
                error => {
                  if (error && error.code === 'ENOENT') {
                    return `${vhdPath.slice(0, -10)}_full.vhd`
                  }
                }
              )
            : vhdPath
        })
        .then(vhdPath => execa('vhdimount', [vhdPath, mountDir]))
        .then(() =>
          pFromCallback(cb => readdir(mountDir, cb)).then(entries => {
            let max = 0
            forEach(entries, entry => {
              const matches = /^vhdi(\d+)/.exec(entry)
              if (matches) {
                const value = +matches[1]
                if (value > max) {
                  max = value
                }
              }
            })

            if (!max) {
              throw new Error('no disks found')
            }

            return {
              path: `${mountDir}/vhdi${max}`,
              unmount: once(() => execa('fusermount', ['-uz', mountDir])),
            }
          })
        )
    })
  }

  _mountPartition(remoteId, vhdPath, partitionId) {
    return this._mountVhd(remoteId, vhdPath).then(device =>
      mountPartition2(device, partitionId)
        .then(partition => ({
          ...partition,
          unmount: () => partition.unmount().then(device.unmount),
        }))
        .catch(error =>
          device.unmount().then(() => {
            throw error
          })
        )
    )
  }

  @deferrable
  async scanDiskBackup($defer, remoteId, vhdPath) {
    const device = await this._mountVhd(remoteId, vhdPath)
    $defer(device.unmount)

    return {
      partitions: await listPartitions2(device),
    }
  }

  @deferrable
  async scanFilesInDiskBackup($defer, remoteId, vhdPath, partitionId, path) {
    const partition = await this._mountPartition(remoteId, vhdPath, partitionId)
    $defer(partition.unmount)

    path = resolveSubpath(partition.path, path)

    const entries = await pFromCallback(cb => readdir(path, cb))

    const entriesMap = {}
    await Promise.all(
      mapToArray(entries, async name => {
        const stats = await pFromCallback(cb => stat(`${path}/${name}`, cb))::ignoreErrors()
        if (stats) {
          entriesMap[stats.isDirectory() ? `${name}/` : name] = {}
        }
      })
    )
    return entriesMap
  }

  async fetchFilesInDiskBackup(remoteId, vhdPath, partitionId, paths) {
    const partition = await this._mountPartition(remoteId, vhdPath, partitionId)

    let i = 0
    const onEnd = () => {
      if (!--i) {
        partition.unmount()
      }
    }
    return mapToArray(paths, path => {
      ++i
      return createReadStream(resolveSubpath(partition.path, path)).once('end', onEnd)
    })
  }
}<|MERGE_RESOLUTION|>--- conflicted
+++ resolved
@@ -548,18 +548,7 @@
     const sizeStream = createSizeStream()
 
     try {
-<<<<<<< HEAD
-      await Promise.all([
-        handler.outputStream(sizeStream, backupFullPath),
-        stream.task,
-      ])
-=======
-      const targetStream = await handler.createOutputStream(backupFullPath)
-
-      stream.on('error', error => targetStream.emit('error', error))
-
-      await Promise.all([fromEvent(stream.pipe(sizeStream).pipe(targetStream), 'finish'), stream.task])
->>>>>>> 26554211
+      await Promise.all([handler.outputStream(sizeStream, backupFullPath), stream.task])
     } catch (error) {
       // Remove new backup. (corrupt).
       await handler.unlink(backupFullPath)::ignoreErrors()
