--- conflicted
+++ resolved
@@ -280,13 +280,6 @@
 
         // Add already existing pool-wide & cross-pool private networks
         const networks = filter(xapi.objects.all, { $type: 'network' })
-<<<<<<< HEAD
-        forOwn(networks, async network => {
-          if (network.other_config.private_pool_wide === 'true') {
-            log.debug(
-              `Adding network: '${network.name_label}' for pool: '${network.$pool.name_label}' to managed networks`
-            )
-=======
         const noVniNetworks = []
         await Promise.all(
           map(networks, async network => {
@@ -311,7 +304,6 @@
               network: network.name_label,
               pool: network.$pool.name_label,
             })
->>>>>>> b24400b2
             const center = await this._electNewCenter(network, true)
 
             // Previously created network didn't store `pif_device`
@@ -447,16 +439,10 @@
 
     const privateNetwork = await pool.$xapi._getOrWaitObject(privateNetworkRef)
 
-<<<<<<< HEAD
-    log.info(
-      `Private network '${privateNetwork.name_label}' has been created for pool '${pool.name_label}'`
-    )
-=======
     log.info('New private network created', {
       network: privateNetwork.name_label,
       pool: pool.name_label,
     })
->>>>>>> b24400b2
 
     // For each pool's host, create a tunnel to the private network
     const hosts = filter(pool.$xapi.objects.all, { $type: 'host' })
@@ -564,18 +550,11 @@
     forOwn(objects, object => {
       const { $type } = object
 
-<<<<<<< HEAD
-        if ($type === 'host') {
-          log.debug(
-            `New host: '${object.name_label}' in pool: '${object.$pool.name_label}'`
-          )
-=======
       if ($type === 'host') {
         log.debug('New host', {
           host: object.name_label,
           pool: object.$pool.name_label,
         })
->>>>>>> b24400b2
 
         if (find(this._newHosts, { $ref: object.$ref }) === undefined) {
           this._newHosts.push(object)
@@ -673,9 +652,6 @@
       }
 
       log.debug(
-<<<<<<< HEAD
-        `PIF: '${pif.device}' of network: '${pif.$network.name_label}' star-center host: '${pif.$host.name_label}' has been unplugged, electing a new host`
-=======
         'PIF of star-center host has been unplugged, electing a new star-center',
         {
           pif: pif.device,
@@ -683,7 +659,6 @@
           host: pif.$host.name_label,
           pool: pif.$pool.name_label,
         }
->>>>>>> b24400b2
       )
       const newCenter = await this._electNewCenter(pif.$network, true)
       poolNetwork.starCenter = newCenter?.$ref
@@ -694,17 +669,11 @@
     } else {
       if (poolNetwork.starCenter === undefined) {
         const host = pif.$host
-<<<<<<< HEAD
-        log.debug(
-          `First available host: '${host.name_label}' becomes star center of network: '${pif.$network.name_label}'`
-        )
-=======
         log.debug('First available host becomes star center of network', {
           host: host.name_label,
           network: pif.$network.name_label,
           pool: pif.$pool.name_label,
         })
->>>>>>> b24400b2
         poolNetwork.starCenter = pif.host
         this._starCenters.set(host.$id, host.$ref)
 
@@ -746,18 +715,12 @@
         }
       }
 
-<<<<<<< HEAD
-      log.debug(
-        `PIF: '${pif.device}' of network: '${pif.$network.name_label}' host: '${pif.$host.name_label}' has been plugged`
-      )
-=======
       log.debug('PIF plugged', {
         pif: pif.device,
         network: pif.$network.name_label,
         host: pif.$host.name_label,
         pool: pif.$pool.name_label,
       })
->>>>>>> b24400b2
 
       const starCenter = pif.$xapi.getObjectByRef(poolNetwork.starCenter)
       await this._addHostToNetwork(pif.$host, pif.$network, starCenter)
@@ -784,51 +747,19 @@
         try {
           await host.$xapi.call('pool.certificate_sync')
         } catch (error) {
-<<<<<<< HEAD
-          log.error(
-            `Couldn't sync SDN controller ca certificate in pool: '${host.$pool.name_label}' because: ${error}`
-          )
-        }
-      }
-      for (let i = 0; i < tunnels.length; ++i) {
-        const tunnel = tunnels[i]
-        const accessPIF = await xapi._getOrWaitObject(tunnel.access_PIF)
-        if (accessPIF.host !== host.$ref) {
-          continue
-=======
           log.error('Error while syncing SDN controller CA certificate', {
             error,
             pool: host.$pool.name_label,
           })
->>>>>>> b24400b2
         }
 
         const poolNetworks = filter(this._poolNetworks, {
           pool: host.$pool.$ref,
         })
-<<<<<<< HEAD
-        if (poolNetwork == null) {
-          continue
-        }
-
-        if (accessPIF.currently_attached) {
-          continue
-        }
-
-        log.debug(
-          `Pluging PIF: '${accessPIF.device}' for host: '${host.name_label}' on network: '${accessPIF.$network.name_label}'`
-        )
-        try {
-          await xapi.call('PIF.plug', accessPIF.$ref)
-        } catch (error) {
-          log.error(
-            `XAPI error while pluging PIF: '${accessPIF.device}' on host: '${host.name_label}' for network: '${accessPIF.$network.name_label}'`
-=======
         for (const poolNetwork of poolNetworks) {
           const tunnel = this._getHostTunnelForNetwork(
             host,
             poolNetwork.network
->>>>>>> b24400b2
           )
           if (tunnel !== undefined) {
             continue
@@ -842,19 +773,8 @@
 
         await this._addHostToPoolNetworks(host)
       }
-<<<<<<< HEAD
-    } else {
-      const poolNetworks = filter(this._poolNetworks, { starCenter: host.$ref })
-      for (let i = 0; i < poolNetworks.length; ++i) {
-        const poolNetwork = poolNetworks[i]
-        const network = await host.$xapi._getOrWaitObject(poolNetwork.network)
-        log.debug(
-          `Star center host: '${host.name_label}' of network: '${network.name_label}' in pool: '${host.$pool.name_label}' is no longer reachable, electing a new host`
-        )
-=======
-    }
-  }
->>>>>>> b24400b2
+    }
+  }
 
   _hostMetricsUpdated(hostMetrics) {
     const ovsdbClient = find(
@@ -911,15 +831,9 @@
         needInstall = true
       } else if (this._overrideCerts) {
         await xapi.call('pool.certificate_uninstall', SDN_CONTROLLER_CERT)
-<<<<<<< HEAD
-        log.debug(
-          `Old SDN Controller CA certificate uninstalled on pool: '${xapi.pool.name_label}'`
-        )
-=======
         log.debug('Old SDN controller CA certificate uninstalled', {
           pool: xapi.pool.name_label,
         })
->>>>>>> b24400b2
         needInstall = true
       }
     } catch (error) {
@@ -939,15 +853,6 @@
         this._caCert.toString()
       )
       await xapi.call('pool.certificate_sync')
-<<<<<<< HEAD
-      log.debug(
-        `SDN controller CA certificate install in pool: '${xapi.pool.name_label}'`
-      )
-    } catch (error) {
-      log.error(
-        `Couldn't install SDN controller CA certificate in pool: '${xapi.pool.name_label}' because: ${error}`
-      )
-=======
       log.debug('SDN controller CA certficate installed', {
         pool: xapi.pool.name_label,
       })
@@ -956,7 +861,6 @@
         error,
         pool: xapi.pool.name_label,
       })
->>>>>>> b24400b2
     }
   }
 
@@ -1021,26 +925,7 @@
 
     await Promise.all(
       map(hosts, async host => {
-<<<<<<< HEAD
-        if (resetNeeded) {
-          // Clean old ports and interfaces
-          const hostClient = find(this._ovsdbClients, { host: host.$ref })
-          if (hostClient != null) {
-            try {
-              await hostClient.resetForNetwork(network.uuid, network.name_label)
-            } catch (error) {
-              log.error(
-                `Couldn't reset network: '${network.name_label}' for host: '${host.name_label}' in pool: '${network.$pool.name_label}' because: ${error}`
-              )
-              return
-            }
-          }
-        }
-
-        if (newCenter != null) {
-=======
         if (!resetNeeded) {
->>>>>>> b24400b2
           return
         }
 
@@ -1068,13 +953,6 @@
       })
     )
 
-<<<<<<< HEAD
-    if (newCenter == null) {
-      log.error(
-        `Unable to elect a new star-center host to network: '${network.name_label}' for pool: '${network.$pool.name_label}' because there's no available host`
-      )
-      return null
-=======
     const crossPoolNetwork = find(this._crossPoolNetworks, crossPoolNetwork =>
       crossPoolNetwork.networks.includes(network.$ref)
     )
@@ -1095,7 +973,6 @@
       }
 
       return
->>>>>>> b24400b2
     }
 
     // Recreate star topology
@@ -1103,11 +980,6 @@
       map(hosts, host => this._addHostToNetwork(host, network, newCenter))
     )
 
-<<<<<<< HEAD
-    log.info(
-      `New star center host elected: '${newCenter.name_label}' in network: '${network.name_label}'`
-    )
-=======
     log.info('New star-center elected', {
       center: newCenter.name_label,
       network: network.name_label,
@@ -1160,7 +1032,6 @@
         )
       }
     }
->>>>>>> b24400b2
 
     return newCenter
   }
@@ -1217,11 +1088,6 @@
       this._ovsdbClients,
       client => client.host.$ref === poolNetwork.starCenter
     )
-<<<<<<< HEAD
-    if (pif == null) {
-      log.error(
-        `No PIF found to create tunnel on host: '${host.name_label}' for network: '${network.name_label}'`
-=======
     if (client === undefined) {
       return
     }
@@ -1236,7 +1102,6 @@
         centerNetwork.name_label,
         true,
         remoteNetwork.uuid
->>>>>>> b24400b2
       )
     } catch (error) {
       log.error('Error while clearing pool center from network', {
@@ -1258,11 +1123,6 @@
       return
     }
 
-<<<<<<< HEAD
-    await host.$xapi.call('tunnel.create', pif.$ref, network.$ref)
-    log.debug(
-      `Tunnel added on host '${host.name_label}' for network '${network.name_label}'`
-=======
     const network = client.host.$xapi.getObjectByRef(poolNetwork.network)
     try {
       await client.resetForNetwork(network.uuid, network.name_label, true)
@@ -1280,7 +1140,6 @@
     const client = find(
       this._ovsdbClients,
       client => client.host.$ref === poolNetwork.starCenter
->>>>>>> b24400b2
     )
     if (client === undefined) {
       return
@@ -1427,11 +1286,6 @@
         ),
       ])
     } catch (error) {
-<<<<<<< HEAD
-      log.error(
-        `Couldn't add host: '${host.name_label}' to network: '${network.name_label}' in pool: '${host.$pool.name_label}' because: ${error}`
-      )
-=======
       log.error('Error while connecting host to private network', {
         error,
         network: network.name_label,
@@ -1546,7 +1400,6 @@
     const pif = find(host.$PIFs, { network: networkRef })
     if (pif === undefined) {
       return
->>>>>>> b24400b2
     }
 
     const tunnel = find(host.$xapi.objects.all, {
